"""Asynchronous helpers for interacting with cryptocurrency APIs.

Functions in this module wrap calls to external services such as CoinGecko and
Binance. Results are cached in memory and stored in the database when
appropriate.
"""

import asyncio
import time
from collections import deque
from difflib import get_close_matches
from typing import Deque, Dict, Optional, Tuple
from urllib.parse import quote

import aiohttp
from aiolimiter import AsyncLimiter

from . import config, db

PRICE_CACHE: Dict[str, Tuple[float, float]] = {}
VOLUME_CACHE: Dict[str, Tuple[float, float]] = {}
COINGECKO_LIMITER = AsyncLimiter(30, 60)
LAST_KNOWN_PRICE: Dict[str, float] = {}
STATUS_WINDOW = 3 * 3600  # 3 hours
STATUS_HISTORY: Deque[Tuple[float, int]] = deque()


def status_counts() -> Dict[int, int]:
    """Return counts of API statuses recorded within the last window."""
    cutoff = time.time() - STATUS_WINDOW
    counts: Dict[int, int] = {}
    # purge old entries while iterating
    while STATUS_HISTORY and STATUS_HISTORY[0][0] < cutoff:
        STATUS_HISTORY.popleft()
    for _, status in STATUS_HISTORY:
        counts[status] = counts.get(status, 0) + 1
    return counts


def symbol_for(coin: str) -> str:
    """Return the trading symbol for a given coin ID."""

    return config.COIN_SYMBOLS.get(coin, coin.upper())


def normalize_coin(value: str) -> str:
    """Map a symbol or ID to a canonical coin ID."""

    return config.SYMBOL_TO_COIN.get(value.lower(), value.lower())


def encoded(coin: str) -> str:
    """URL-encode a coin ID for use in API requests."""

    return quote(coin, safe="-")


async def resolve_pair(
    value: str, quote: str = "USDT", *, user: Optional[int] = None
) -> str:
    """Return a Binance trading pair for a coin or symbol."""
    pair = value.replace("/", "").upper()
    quotes = ("USDT", "BUSD", "USDC", "USD", "BNB", "TRY", "EUR")
    if any(pair.endswith(q) for q in quotes):
        return pair
    coin = await resolve_coin(value, user=user)
    symbol = symbol_for(coin) if coin else pair
    return f"{symbol}{quote}"


async def suggest_coins(name: str, limit: int = 3) -> list[str]:
    """Return a list of coin IDs that closely match *name*.

    Parameters
    ----------
    name:
        Partial coin name or symbol provided by the user.
    limit:
        Maximum number of suggestions to return.

    Returns
    -------
    list[str]
        Possible coin IDs sorted by similarity.
    """
    candidates = list(
        {
            *config.COINS,
            *config.TOP_COINS,
            *config.COIN_SYMBOLS.keys(),
            *config.SYMBOL_TO_COIN.keys(),
        }
    )
    matches = get_close_matches(
        name.lower(), [c.lower() for c in candidates], n=limit, cutoff=0.6
    )
    coins = [normalize_coin(m) for m in matches]
    seen: set[str] = set()
    result: list[str] = []
    for coin in coins:
        if coin not in seen:
            seen.add(coin)
            result.append(coin)

    if not matches:
        found = await find_coin(name)
        if found:
            return [found]
    return result


async def api_get(
    url: str,
    session: Optional[aiohttp.ClientSession] = None,
    headers: Optional[dict] = None,
    user: Optional[int] = None,
) -> Optional[aiohttp.ClientResponse]:
    """Perform an HTTP GET request with optional rate limiting.

    Parameters
    ----------
    url:
        Endpoint to request.
    session:
        Existing ``ClientSession`` to use. If omitted a new one is created.
    headers:
        Optional headers to include in the request.
    user:
        User ID used for logging purposes.

    Returns
    -------
    Optional[aiohttp.ClientResponse]
        The response object or ``None`` when the request fails.
    """
    owns_session = session is None
    if owns_session:
        session = aiohttp.ClientSession()
    try:
        limiter = COINGECKO_LIMITER if "coingecko.com" in url else None
        for attempt in range(5):
            if limiter:
                async with limiter:
                    resp = await session.get(url, headers=headers)
            else:
                resp = await session.get(url, headers=headers)
            STATUS_HISTORY.append((time.time(), resp.status))
            cutoff = time.time() - STATUS_WINDOW
            while STATUS_HISTORY and STATUS_HISTORY[0][0] < cutoff:
                STATUS_HISTORY.popleft()

            config.logger.info(
                "api_request user=%s url=%s status=%s", user, url, resp.status
            )
            if resp.status != 429:
                return resp
            retry_after = resp.headers.get("Retry-After")
            wait = float(retry_after) if retry_after else 2**attempt
            await asyncio.sleep(wait)
        return resp
    except aiohttp.ClientError as exc:
        STATUS_HISTORY.append((time.time(), 0))
        cutoff = time.time() - STATUS_WINDOW
        while STATUS_HISTORY and STATUS_HISTORY[0][0] < cutoff:
            STATUS_HISTORY.popleft()
        config.logger.error("api request failed: %s", exc)
        return None
    finally:
        if owns_session and session:
            await session.close()


async def get_price(
    coin: str,
    session: Optional[aiohttp.ClientSession] = None,
    *,
    user: Optional[int] = None,
) -> Optional[float]:
    """Return the current USD price for ``coin``.

    Parameters
    ----------
    coin:
        Coin ID to query.
    session:
        Optional ``aiohttp`` session used for the request.
    user:
        User ID for logging.

    Returns
    -------
    Optional[float]
        The price in USD or ``None`` if it cannot be fetched.
    """
    now = time.time()
    cached = PRICE_CACHE.get(coin)
    if cached and now - cached[1] < 60:
        return cached[0]

    url = (
        f"{config.COINGECKO_BASE_URL}/simple/price"
        f"?ids={encoded(coin)}&vs_currencies={config.VS_CURRENCY}"
    )
    headers = config.COINGECKO_HEADERS
    key = coin
    retries = 3
    owns_session = session is None
    if owns_session:
        session = aiohttp.ClientSession()
    try:
        for attempt in range(retries):
            resp = await api_get(url, session=session, headers=headers, user=user)
            if not resp:
                return None
            if resp.status == 200:
                data = await resp.json()
                price = data.get(key, {}).get(config.VS_CURRENCY)
                if price is not None:
                    price = float(price)
                    PRICE_CACHE[coin] = (price, time.time())
                    LAST_KNOWN_PRICE[coin] = price
                    return price
            await asyncio.sleep(2**attempt)
    finally:
        if owns_session:
            await session.close()
    return LAST_KNOWN_PRICE.get(coin)


async def get_volume(
    coin: str,
    session: Optional[aiohttp.ClientSession] = None,
    *,
    user: Optional[int] = None,
) -> Optional[float]:
    """Return the current 24h volume for ``coin``."""
    now = time.time()
    cached = VOLUME_CACHE.get(coin)
    if cached and now - cached[1] < 60:
        return cached[0]

    url = (
        f"{config.COINGECKO_BASE_URL}/coins/{encoded(coin)}/market_chart"
        f"?vs_currency={config.VS_CURRENCY}&days=1"
    )
    headers = config.COINGECKO_HEADERS
    owns_session = session is None
    if owns_session:
        session = aiohttp.ClientSession()
    try:
        resp = await api_get(url, session=session, headers=headers, user=user)
        if not resp or resp.status != 200:
            return None
        data = await resp.json()
        volumes = data.get("total_volumes") or []
        if not volumes:
            return None
        volume = float(volumes[-1][1])
        VOLUME_CACHE[coin] = (volume, time.time())
        return volume
    finally:
        if owns_session and session:
            await session.close()


async def get_prices(
    coins: list[str],
    session: Optional[aiohttp.ClientSession] = None,
    *,
    user: Optional[int] = None,
) -> dict[str, float]:
    """Fetch USD prices for multiple coins at once.

    Parameters
    ----------
    coins:
        List of coin IDs to query.
    session:
        Optional session used for the HTTP request.
    user:
        User ID for logging.

    Returns
    -------
    dict[str, float]
        Mapping of coin ID to its current price.
    """
    ids = ",".join(encoded(c) for c in coins)
    url = (
        f"{config.COINGECKO_BASE_URL}/simple/price"
        f"?ids={ids}&vs_currencies={config.VS_CURRENCY}"
    )
    retries = 3
    owns_session = session is None
    if owns_session:
        session = aiohttp.ClientSession()
    try:
        for attempt in range(retries):
            resp = await api_get(
                url, session=session, headers=config.COINGECKO_HEADERS, user=user
            )
            if not resp:
                return {}
            if resp.status == 200:
                data = await resp.json()
                now = time.time()
                result = {}
                for coin in coins:
                    price = data.get(coin, {}).get(config.VS_CURRENCY)
                    if price is not None:
                        price = float(price)
                        PRICE_CACHE[coin] = (price, now)
                        LAST_KNOWN_PRICE[coin] = price
                        result[coin] = price
                return result
            await asyncio.sleep(2**attempt)
    finally:
        if owns_session and session:
            await session.close()
    return {}


async def get_markets(
    coins: list[str],
    session: Optional[aiohttp.ClientSession] = None,
    *,
    user: Optional[int] = None,
) -> dict[str, dict]:
    """Return market info for multiple ``coins``.

    Parameters
    ----------
    coins:
        List of coin IDs to query.
    session:
        Optional session used for the HTTP request.
    user:
        User ID for logging.

    Returns
    -------
    dict[str, dict]
        Mapping of coin ID to the market data dictionary.
    """
    ids = ",".join(encoded(c) for c in coins)
    url = (
        f"{config.COINGECKO_BASE_URL}/coins/markets"
        f"?vs_currency={config.VS_CURRENCY}&ids={ids}&price_change_percentage=24h"
    )
    retries = 3
    owns_session = session is None
    if owns_session:
        session = aiohttp.ClientSession()
    try:
        for attempt in range(retries):
            resp = await api_get(
                url, session=session, headers=config.COINGECKO_HEADERS, user=user
            )
            if not resp:
                return {}
            if resp.status == 200:
                data = await resp.json()
                return {item.get("id"): item for item in data if item.get("id")}
            await asyncio.sleep(2**attempt)
    finally:
        if owns_session and session:
            await session.close()
    return {}


async def get_coin_info(
    coin: str,
    session: Optional[aiohttp.ClientSession] = None,
    *,
    user: Optional[int] = None,
) -> tuple[Optional[dict], Optional[str]]:
    """Return detailed information about ``coin`` from CoinGecko.

    Parameters
    ----------
    coin:
        Coin ID to fetch information for.
    session:
        Optional HTTP session.
    user:
        User ID for logging.

    Returns
    -------
    tuple[Optional[dict], Optional[str]]
        Parsed JSON data on success and ``None`` otherwise with an error
        message.
    """
    cached = await db.get_coin_info(coin)
    if cached:
        return cached, None
    url = f"{config.COINGECKO_BASE_URL}/coins/{encoded(coin)}"
    headers = config.COINGECKO_HEADERS
    owns_session = session is None
    if owns_session:
        session = aiohttp.ClientSession()
    try:
        for attempt in range(3):
            resp = await api_get(url, session=session, headers=headers, user=user)
            if not resp:
                return None, "request failed"
            if resp.status == 200:
                data = await resp.json()
                await db.set_coin_info(coin, data)
                return data, None
            if resp.status == 404:
                return None, "coin not found"
            await asyncio.sleep(2**attempt)
        return None, f"HTTP {resp.status}"
    finally:
        if owns_session and session:
            await session.close()


async def fetch_ohlcv(
    symbol: str,
    interval: str,
    limit: int,
    session: Optional[aiohttp.ClientSession] = None,
    *,
    headers: Optional[dict] = None,
    user: Optional[int] = None,
) -> tuple[Optional[list[dict]], Optional[str]]:
    """Fetch OHLCV candles from Binance.

    Parameters
    ----------
    symbol:
        Trading pair symbol, e.g. ``BTCUSDT``.
    interval:
        Candle interval such as ``1h`` or ``5m``.
    limit:
        Number of candles to return.
    session:
        Optional ``ClientSession`` to use.
    user:
        User ID for logging.

    Returns
    -------
    tuple[list[dict] | None, str | None]
        A list of candle dictionaries and ``None`` on success or ``None`` and an
        error message when something goes wrong.
    """
    url = (
        "https://api.binance.com/api/v3/klines"
        f"?symbol={symbol.upper()}&interval={interval}&limit={limit}"
    )
    owns_session = session is None
    if owns_session:
        session = aiohttp.ClientSession()
    try:
        resp = await api_get(url, session=session, headers=headers, user=user)
        if not resp:
            return None, "request failed"
        if resp.status == 200:
            data = await resp.json()
            candles = [
                {
                    "high": float(item[2]),
                    "low": float(item[3]),
                    "close": float(item[4]),
                    "volume": float(item[5]),
                }
                for item in data
            ]
            return candles, None
        if resp.status == 429:
            return None, "rate limit exceeded"
        return None, f"HTTP {resp.status}"
    finally:
        if owns_session and session:
            await session.close()


async def get_market_info(
    coin: str,
    session: Optional[aiohttp.ClientSession] = None,
    *,
    user: Optional[int] = None,
) -> Optional[dict]:
    """Return market data for ``coin`` such as price and 24h change."""
    url = (
        f"{config.COINGECKO_BASE_URL}/coins/markets"
        f"?vs_currency={config.VS_CURRENCY}&ids={encoded(coin)}"
        f"&price_change_percentage=24h"
    )
    headers = config.COINGECKO_HEADERS
    owns_session = session is None
    if owns_session:
        session = aiohttp.ClientSession()
    try:
        resp = await api_get(url, session=session, headers=headers, user=user)
        if not resp:
            return None
        if resp.status == 200:
            data = await resp.json()
            if data:
                return data[0]
    finally:
        if owns_session and session:
            await session.close()
    return None


async def get_market_chart(
    coin: str,
    days: int,
    session: Optional[aiohttp.ClientSession] = None,
    *,
    user: Optional[int] = None,
) -> tuple[Optional[list[tuple[float, float]]], Optional[str]]:
    """Return historical price data for ``coin``.

    Parameters
    ----------
    coin:
        Coin ID to fetch prices for.
    days:
        Number of days in the past to include.
    session:
        Optional HTTP session.
    user:
        User ID for logging.

    Returns
    -------
    tuple[list[tuple[float, float]] | None, str | None]
        List of ``(timestamp, price)`` tuples or an error message.
    """
    cached = await db.get_coin_chart(coin, days)
    if cached is not None:
        return [(p[0], p[1]) for p in cached], None
    end_ts = int(time.time())
    start_ts = end_ts - days * 86400
    url = (
        f"{config.COINGECKO_BASE_URL}/coins/{encoded(coin)}/market_chart/range"
        f"?vs_currency={config.VS_CURRENCY}&from={start_ts}&to={end_ts}"
    )
    headers = config.COINGECKO_HEADERS
    owns_session = session is None
    if owns_session:
        session = aiohttp.ClientSession()
    try:
        resp = await api_get(url, session=session, headers=headers, user=user)
        if not resp:
            return None, "request failed"
        if resp.status == 200:
            data = await resp.json()
            prices = [(p[0] / 1000, p[1]) for p in data.get("prices", [])]
            await db.set_coin_chart(coin, days, prices)
            return prices, None
        if resp.status == 404:
            return None, "coin not found"
        return None, f"HTTP {resp.status}"
    finally:
        if owns_session and session:
            await session.close()


async def get_global_overview(
    session: Optional[aiohttp.ClientSession] = None,
    *,
    user: Optional[int] = None,
) -> tuple[Optional[dict], Optional[str]]:
    """Return global cryptocurrency market statistics."""
    cached = await db.get_global_data()
    if cached:
        return cached, None
    url = f"{config.COINGECKO_BASE_URL}/global"
    headers = config.COINGECKO_HEADERS
    owns_session = session is None
    if owns_session:
        session = aiohttp.ClientSession()
    try:
        for attempt in range(3):
            resp = await api_get(url, session=session, headers=headers, user=user)
            if not resp:
                return None, "request failed"
            if resp.status == 200:
                data = await resp.json()
                await db.set_global_data(data)
                return data, None
            await asyncio.sleep(2**attempt)
        return None, f"HTTP {resp.status}"
    finally:
        if owns_session and session:
            await session.close()


async def find_coin(query: str) -> Optional[str]:
    """Look up a coin ID on CoinGecko given a query string."""
    url = f"{config.COINGECKO_BASE_URL}/search?query={quote(query, safe='')}"
    try:
        async with aiohttp.ClientSession() as session:
            resp = await api_get(url, session=session, headers=config.COINGECKO_HEADERS)
            if not resp or resp.status != 200:
                return None
            data = await resp.json()
            for item in data.get("coins", []):
                symbol = item.get("symbol")
                coin_id = item.get("id")
                name = item.get("name", "")
                if coin_id and coin_id.lower() == query.lower():
                    if symbol:
                        config.COIN_SYMBOLS[coin_id] = symbol.upper()
                        config.SYMBOL_TO_COIN[symbol.lower()] = coin_id
                    return coin_id
                if symbol and coin_id and symbol.lower() == query.lower():
                    config.COIN_SYMBOLS[coin_id] = symbol.upper()
                    config.SYMBOL_TO_COIN[symbol.lower()] = coin_id
                    return coin_id
                if coin_id and name.lower() == query.lower():
                    if symbol:
                        config.COIN_SYMBOLS[coin_id] = symbol.upper()
                        config.SYMBOL_TO_COIN[symbol.lower()] = coin_id
                    return coin_id
    except aiohttp.ClientError as exc:
        config.logger.warning("search failed: %s", exc)
    return None


async def resolve_coin(query: str, user: Optional[int] = None) -> Optional[str]:
    """Resolve a user provided coin name or symbol to a coin ID."""
    coin = normalize_coin(query)

    cached = await db.get_coin_data(coin)
    if cached and isinstance(cached.get("market_info"), dict):
        if cached["market_info"].get("current_price") is not None:
            return coin

    info = await db.get_coin_info(coin)
    if info:
        market = info.get("market_data", {})
        if (
            isinstance(market, dict)
            and market.get("current_price", {}).get("usd") is not None
        ):
            return coin

    info = await get_market_info(coin, user=user)
    if info and info.get("current_price") is not None:
        return coin

    for candidate in (coin, query):
        alt = await find_coin(candidate)
        if not alt:
            continue
        cached = await db.get_coin_data(alt)
        if cached and isinstance(cached.get("market_info"), dict):
            if cached["market_info"].get("current_price") is not None:
                return alt
        info = await db.get_coin_info(alt)
        if info:
            market = info.get("market_data", {})
            if (
                isinstance(market, dict)
                and market.get("current_price", {}).get("usd") is not None
            ):
                return alt
        info = await get_market_info(alt, user=user)
        if info and info.get("current_price") is not None:
            return alt

    return None


async def fetch_trending_coins() -> Optional[list[dict]]:
    """Return currently trending coins from CoinGecko."""
    cached = await db.get_trending_coins()
    if cached:
        for item in cached:
            coin_id = item.get("id")
            symbol = item.get("symbol")
            if coin_id and symbol:
                config.COIN_SYMBOLS[coin_id] = symbol.upper()
                config.SYMBOL_TO_COIN[symbol.lower()] = coin_id
        config.COINS = [c.get("id") for c in cached if c.get("id")]
        cached.sort(key=lambda x: (x["change_24h"] is None, -(x["change_24h"] or 0)))
        return cached

    url = f"{config.COINGECKO_BASE_URL}/search/trending"
    try:
        async with aiohttp.ClientSession() as session:
            resp = await api_get(url, session=session, headers=config.COINGECKO_HEADERS)
            if not resp or resp.status != 200:
                raise RuntimeError(getattr(resp, "status", "n/a"))
            data = await resp.json()
            infos: list[tuple[str, Optional[str], Optional[str]]] = []
            ids: list[str] = []
            for c in data.get("coins", [])[:10]:
                item = c.get("item", {})
                coin_id = item.get("id")
                symbol = item.get("symbol")
                name = item.get("name")
                if not coin_id:
                    continue
                ids.append(coin_id)
                infos.append((coin_id, symbol, name))
                if symbol:
                    config.COIN_SYMBOLS[coin_id] = symbol.upper()
                    config.SYMBOL_TO_COIN[symbol.lower()] = coin_id

            markets: dict[str, dict] = {}
            if ids:
                markets_url = (
                    f"{config.COINGECKO_BASE_URL}/coins/markets"
                    f"?vs_currency={config.VS_CURRENCY}&ids={','.join(ids)}"
                    f"&price_change_percentage=24h"
                )
                market_resp = await api_get(
                    markets_url, session=session, headers=config.COINGECKO_HEADERS
                )
                if market_resp and market_resp.status == 200:
                    data = await market_resp.json()
                    markets = {m.get("id"): m for m in data}

            trending: list[dict] = []
            for coin_id, symbol, name in infos:
                market = markets.get(coin_id, {})
                trending.append(
                    {
                        "id": coin_id,
                        "symbol": symbol,
                        "name": name,
                        "price": market.get("current_price"),
                        "change_24h": market.get("price_change_percentage_24h"),
                    }
                )

            if trending:
                trending.sort(
                    key=lambda x: (x["change_24h"] is None, -(x["change_24h"] or 0))
                )
                config.COINS = ids
                await db.set_trending_coins(trending)
                return trending
    except aiohttp.ClientError as exc:
        config.logger.error("error fetching trending coins: %s", exc)
    except RuntimeError as err:
        config.logger.warning("trending request failed: %s", err)
    cached = await db.get_trending_coins()
    if cached:
        for item in cached:
            coin_id = item.get("id")
            symbol = item.get("symbol")
            if coin_id and symbol:
                config.COIN_SYMBOLS[coin_id] = symbol.upper()
                config.SYMBOL_TO_COIN[symbol.lower()] = coin_id
        config.COINS = [c.get("id") for c in cached if c.get("id")]
        cached.sort(key=lambda x: (x["change_24h"] is None, -(x["change_24h"] or 0)))
        return cached
    return None


async def fetch_top_coins() -> None:
    """Update :data:`config.TOP_COINS` with high market cap coins."""
    url = (
        f"{config.COINGECKO_BASE_URL}/coins/markets"
        f"?vs_currency={config.VS_CURRENCY}&order=market_cap_desc&per_page=50&page=1"
    )
    try:
        async with aiohttp.ClientSession() as session:
            resp = await api_get(url, session=session, headers=config.COINGECKO_HEADERS)
            if not resp or resp.status != 200:
                config.logger.warning(
                    "top coins request failed: %s", getattr(resp, "status", "n/a")
                )
                return
            data = await resp.json()
            coins: list[str] = []
            for item in data[:20]:
                coin_id = item.get("id")
                symbol = item.get("symbol")
                if coin_id:
                    coins.append(coin_id)
                    if symbol:
                        config.COIN_SYMBOLS[coin_id] = symbol.upper()
                        config.SYMBOL_TO_COIN[symbol.lower()] = coin_id
            config.TOP_COINS = coins
    except aiohttp.ClientError as exc:
        config.logger.error("error fetching top coins: %s", exc)


async def get_news(
    coin: str,
    session: Optional[aiohttp.ClientSession] = None,
    *,
    user: Optional[int] = None,
) -> Optional[list[dict]]:
    """Return recent news articles for ``coin``.

    Articles are fetched from the CryptoCompare API and returned as a list of
    dictionaries containing at least ``title`` and ``url``.
    """
    symbol = symbol_for(normalize_coin(coin))
    url = (
        "https://min-api.cryptocompare.com/data/v2/news/?"
        f"categories={quote(symbol.upper())}&lang=EN"
    )
    owns_session = session is None
    if owns_session:
        session = aiohttp.ClientSession()
    try:
        resp = await api_get(url, session=session, user=user)
        if not resp:
            return None
        if resp.status == 200:
            data = await resp.json()
            return list(data.get("Data", []))
    finally:
        if owns_session and session:
            await session.close()
    return None


async def refresh_coin_data(
<<<<<<< HEAD
    coin: str, *, session: aiohttp.ClientSession | None = None
=======
    coin: str, session: Optional[aiohttp.ClientSession] = None
>>>>>>> b896eee1
) -> None:
    """Refresh cached price, market info and chart data for ``coin``."""

    owns_session = session is None
    if owns_session:
        session = aiohttp.ClientSession()
    try:
        price = await get_price(coin, session=session, user=None)
        market_info = await get_market_info(coin, session=session, user=None)
        info, _ = await get_coin_info(coin, session=session, user=None)
        chart, _ = await get_market_chart(coin, 7, session=session, user=None)
    finally:
        if owns_session and session:
            await session.close()
    await db.set_coin_data(
        coin,
        {
            "price": price,
            "market_info": market_info,
            "info": info,
            "chart_7d": chart,
        },
    )<|MERGE_RESOLUTION|>--- conflicted
+++ resolved
@@ -820,11 +820,7 @@
 
 
 async def refresh_coin_data(
-<<<<<<< HEAD
     coin: str, *, session: aiohttp.ClientSession | None = None
-=======
-    coin: str, session: Optional[aiohttp.ClientSession] = None
->>>>>>> b896eee1
 ) -> None:
     """Refresh cached price, market info and chart data for ``coin``."""
 
