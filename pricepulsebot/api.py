"""Asynchronous helpers for interacting with cryptocurrency APIs.

Functions in this module wrap calls to external services such as CoinGecko and
Binance. Results are cached in memory and stored in the database when
appropriate.
"""

import asyncio
import time
from collections import deque
from difflib import get_close_matches
from typing import Deque, Dict, Optional, Tuple
from urllib.parse import quote

import aiohttp
from aiolimiter import AsyncLimiter

from . import config, db

PRICE_CACHE: Dict[str, Tuple[float, float]] = {}
COINGECKO_LIMITER = AsyncLimiter(30, 60)
LAST_KNOWN_PRICE: Dict[str, float] = {}
<<<<<<< HEAD
STATUS_WINDOW = 3 * 3600  # 3 hours
STATUS_HISTORY: Deque[Tuple[float, int]] = deque()


def status_counts() -> Dict[int, int]:
    """Return counts of API statuses recorded within the last window."""
    cutoff = time.time() - STATUS_WINDOW
    counts: Dict[int, int] = {}
    # purge old entries while iterating
    while STATUS_HISTORY and STATUS_HISTORY[0][0] < cutoff:
        STATUS_HISTORY.popleft()
=======
STATUS_HISTORY: Deque[Tuple[float, int]] = deque(maxlen=100)


def status_counts() -> Dict[int, int]:
    """Return a mapping of HTTP status codes to occurrence counts."""
    counts: Dict[int, int] = {}
>>>>>>> de899439
    for _, status in STATUS_HISTORY:
        counts[status] = counts.get(status, 0) + 1
    return counts


def symbol_for(coin: str) -> str:
    """Return the trading symbol for a given coin ID."""

    return config.COIN_SYMBOLS.get(coin, coin.upper())


def normalize_coin(value: str) -> str:
    """Map a symbol or ID to a canonical coin ID."""

    return config.SYMBOL_TO_COIN.get(value.lower(), value.lower())


def encoded(coin: str) -> str:
    """URL-encode a coin ID for use in API requests."""

    return quote(coin, safe="-")


async def resolve_pair(
    value: str, quote: str = "USDT", *, user: Optional[int] = None
) -> str:
    """Return a Binance trading pair for a coin or symbol."""
    pair = value.replace("/", "").upper()
    quotes = ("USDT", "BUSD", "USDC", "USD", "BNB", "TRY", "EUR")
    if any(pair.endswith(q) for q in quotes):
        return pair
    coin = await resolve_coin(value, user=user)
    symbol = symbol_for(coin) if coin else pair
    return f"{symbol}{quote}"


async def suggest_coins(name: str, limit: int = 3) -> list[str]:
    """Return a list of coin IDs that closely match *name*.

    Parameters
    ----------
    name:
        Partial coin name or symbol provided by the user.
    limit:
        Maximum number of suggestions to return.

    Returns
    -------
    list[str]
        Possible coin IDs sorted by similarity.
    """
    candidates = list(
        {
            *config.COINS,
            *config.TOP_COINS,
            *config.COIN_SYMBOLS.keys(),
            *config.SYMBOL_TO_COIN.keys(),
        }
    )
    matches = get_close_matches(
        name.lower(), [c.lower() for c in candidates], n=limit, cutoff=0.6
    )
    coins = [normalize_coin(m) for m in matches]
    seen: set[str] = set()
    result: list[str] = []
    for coin in coins:
        if coin not in seen:
            seen.add(coin)
            result.append(coin)

    if not matches:
        found = await find_coin(name)
        if found:
            return [found]
    return result


async def api_get(
    url: str,
    session: Optional[aiohttp.ClientSession] = None,
    headers: Optional[dict] = None,
    user: Optional[int] = None,
) -> Optional[aiohttp.ClientResponse]:
    """Perform an HTTP GET request with optional rate limiting.

    Parameters
    ----------
    url:
        Endpoint to request.
    session:
        Existing ``ClientSession`` to use. If omitted a new one is created.
    headers:
        Optional headers to include in the request.
    user:
        User ID used for logging purposes.

    Returns
    -------
    Optional[aiohttp.ClientResponse]
        The response object or ``None`` when the request fails.
    """
    owns_session = session is None
    if owns_session:
        session = aiohttp.ClientSession()
    try:
        limiter = COINGECKO_LIMITER if "coingecko.com" in url else None
        for attempt in range(5):
            if limiter:
                async with limiter:
                    resp = await session.get(url, headers=headers)
            else:
                resp = await session.get(url, headers=headers)
            STATUS_HISTORY.append((time.time(), resp.status))
<<<<<<< HEAD
            cutoff = time.time() - STATUS_WINDOW
            while STATUS_HISTORY and STATUS_HISTORY[0][0] < cutoff:
                STATUS_HISTORY.popleft()
=======
>>>>>>> de899439
            config.logger.info(
                "api_request user=%s url=%s status=%s", user, url, resp.status
            )
            if resp.status != 429:
                return resp
            retry_after = resp.headers.get("Retry-After")
            wait = float(retry_after) if retry_after else 2**attempt
            await asyncio.sleep(wait)
        return resp
    except aiohttp.ClientError as exc:
        STATUS_HISTORY.append((time.time(), 0))
<<<<<<< HEAD
        cutoff = time.time() - STATUS_WINDOW
        while STATUS_HISTORY and STATUS_HISTORY[0][0] < cutoff:
            STATUS_HISTORY.popleft()
=======
>>>>>>> de899439
        config.logger.error("api request failed: %s", exc)
        return None
    finally:
        if owns_session and session:
            await session.close()


async def get_price(
    coin: str,
    session: Optional[aiohttp.ClientSession] = None,
    *,
    user: Optional[int] = None,
) -> Optional[float]:
    """Return the current USD price for ``coin``.

    Parameters
    ----------
    coin:
        Coin ID to query.
    session:
        Optional ``aiohttp`` session used for the request.
    user:
        User ID for logging.

    Returns
    -------
    Optional[float]
        The price in USD or ``None`` if it cannot be fetched.
    """
    now = time.time()
    cached = PRICE_CACHE.get(coin)
    if cached and now - cached[1] < 60:
        return cached[0]

    url = (
        f"{config.COINGECKO_BASE_URL}/simple/price"
        f"?ids={encoded(coin)}&vs_currencies={config.VS_CURRENCY}"
    )
    headers = config.COINGECKO_HEADERS
    key = coin
    retries = 3
    owns_session = session is None
    if owns_session:
        session = aiohttp.ClientSession()
    try:
        for attempt in range(retries):
            resp = await api_get(url, session=session, headers=headers, user=user)
            if not resp:
                return None
            if resp.status == 200:
                data = await resp.json()
                price = data.get(key, {}).get(config.VS_CURRENCY)
                if price is not None:
                    price = float(price)
                    PRICE_CACHE[coin] = (price, time.time())
                    LAST_KNOWN_PRICE[coin] = price
                    return price
            await asyncio.sleep(2**attempt)
    finally:
        if owns_session:
            await session.close()
    return LAST_KNOWN_PRICE.get(coin)


async def get_prices(
    coins: list[str],
    session: Optional[aiohttp.ClientSession] = None,
    *,
    user: Optional[int] = None,
) -> dict[str, float]:
    """Fetch USD prices for multiple coins at once.

    Parameters
    ----------
    coins:
        List of coin IDs to query.
    session:
        Optional session used for the HTTP request.
    user:
        User ID for logging.

    Returns
    -------
    dict[str, float]
        Mapping of coin ID to its current price.
    """
    ids = ",".join(encoded(c) for c in coins)
    url = f"{config.COINGECKO_BASE_URL}/simple/price?ids={ids}&vs_currencies={config.VS_CURRENCY}"
    retries = 3
    owns_session = session is None
    if owns_session:
        session = aiohttp.ClientSession()
    try:
        for attempt in range(retries):
            resp = await api_get(
                url, session=session, headers=config.COINGECKO_HEADERS, user=user
            )
            if not resp:
                return {}
            if resp.status == 200:
                data = await resp.json()
                now = time.time()
                result = {}
                for coin in coins:
                    price = data.get(coin, {}).get(config.VS_CURRENCY)
                    if price is not None:
                        price = float(price)
                        PRICE_CACHE[coin] = (price, now)
                        LAST_KNOWN_PRICE[coin] = price
                        result[coin] = price
                return result
            await asyncio.sleep(2**attempt)
    finally:
        if owns_session and session:
            await session.close()
    return {}


async def get_markets(
    coins: list[str],
    session: Optional[aiohttp.ClientSession] = None,
    *,
    user: Optional[int] = None,
) -> dict[str, dict]:
    """Return market info for multiple ``coins``.

    Parameters
    ----------
    coins:
        List of coin IDs to query.
    session:
        Optional session used for the HTTP request.
    user:
        User ID for logging.

    Returns
    -------
    dict[str, dict]
        Mapping of coin ID to the market data dictionary.
    """
    ids = ",".join(encoded(c) for c in coins)
    url = (
        f"{config.COINGECKO_BASE_URL}/coins/markets"
        f"?vs_currency={config.VS_CURRENCY}&ids={ids}&price_change_percentage=24h"
    )
    retries = 3
    owns_session = session is None
    if owns_session:
        session = aiohttp.ClientSession()
    try:
        for attempt in range(retries):
            resp = await api_get(
                url, session=session, headers=config.COINGECKO_HEADERS, user=user
            )
            if not resp:
                return {}
            if resp.status == 200:
                data = await resp.json()
                return {item.get("id"): item for item in data if item.get("id")}
            await asyncio.sleep(2**attempt)
    finally:
        if owns_session and session:
            await session.close()
    return {}


async def get_coin_info(
    coin: str,
    session: Optional[aiohttp.ClientSession] = None,
    *,
    user: Optional[int] = None,
) -> tuple[Optional[dict], Optional[str]]:
    """Return detailed information about ``coin`` from CoinGecko.

    Parameters
    ----------
    coin:
        Coin ID to fetch information for.
    session:
        Optional HTTP session.
    user:
        User ID for logging.

    Returns
    -------
    tuple[Optional[dict], Optional[str]]
        Parsed JSON data on success and ``None`` otherwise with an error
        message.
    """
    cached = await db.get_coin_info(coin)
    if cached:
        return cached, None
    url = f"{config.COINGECKO_BASE_URL}/coins/{encoded(coin)}"
    headers = config.COINGECKO_HEADERS
    owns_session = session is None
    if owns_session:
        session = aiohttp.ClientSession()
    try:
        for attempt in range(3):
            resp = await api_get(url, session=session, headers=headers, user=user)
            if not resp:
                return None, "request failed"
            if resp.status == 200:
                data = await resp.json()
                await db.set_coin_info(coin, data)
                return data, None
            if resp.status == 404:
                return None, "coin not found"
            await asyncio.sleep(2**attempt)
        return None, f"HTTP {resp.status}"
    finally:
        if owns_session and session:
            await session.close()


async def fetch_ohlcv(
    symbol: str,
    interval: str,
    limit: int,
    session: Optional[aiohttp.ClientSession] = None,
    *,
    headers: Optional[dict] = None,
    user: Optional[int] = None,
) -> tuple[Optional[list[dict]], Optional[str]]:
    """Fetch OHLCV candles from Binance.

    Parameters
    ----------
    symbol:
        Trading pair symbol, e.g. ``BTCUSDT``.
    interval:
        Candle interval such as ``1h`` or ``5m``.
    limit:
        Number of candles to return.
    session:
        Optional ``ClientSession`` to use.
    user:
        User ID for logging.

    Returns
    -------
    tuple[list[dict] | None, str | None]
        A list of candle dictionaries and ``None`` on success or ``None`` and an
        error message when something goes wrong.
    """
    url = (
        "https://api.binance.com/api/v3/klines"
        f"?symbol={symbol.upper()}&interval={interval}&limit={limit}"
    )
    owns_session = session is None
    if owns_session:
        session = aiohttp.ClientSession()
    try:
        resp = await api_get(url, session=session, headers=headers, user=user)
        if not resp:
            return None, "request failed"
        if resp.status == 200:
            data = await resp.json()
            candles = [
                {
                    "high": float(item[2]),
                    "low": float(item[3]),
                    "close": float(item[4]),
                    "volume": float(item[5]),
                }
                for item in data
            ]
            return candles, None
        if resp.status == 429:
            return None, "rate limit exceeded"
        return None, f"HTTP {resp.status}"
    finally:
        if owns_session and session:
            await session.close()


async def get_market_info(
    coin: str,
    session: Optional[aiohttp.ClientSession] = None,
    *,
    user: Optional[int] = None,
) -> Optional[dict]:
    """Return market data for ``coin`` such as price and 24h change."""
    url = (
        f"{config.COINGECKO_BASE_URL}/coins/markets"
        f"?vs_currency={config.VS_CURRENCY}&ids={encoded(coin)}&price_change_percentage=24h"
    )
    headers = config.COINGECKO_HEADERS
    owns_session = session is None
    if owns_session:
        session = aiohttp.ClientSession()
    try:
        resp = await api_get(url, session=session, headers=headers, user=user)
        if not resp:
            return None
        if resp.status == 200:
            data = await resp.json()
            if data:
                return data[0]
    finally:
        if owns_session and session:
            await session.close()
    return None


async def get_market_chart(
    coin: str,
    days: int,
    session: Optional[aiohttp.ClientSession] = None,
    *,
    user: Optional[int] = None,
) -> tuple[Optional[list[tuple[float, float]]], Optional[str]]:
    """Return historical price data for ``coin``.

    Parameters
    ----------
    coin:
        Coin ID to fetch prices for.
    days:
        Number of days in the past to include.
    session:
        Optional HTTP session.
    user:
        User ID for logging.

    Returns
    -------
    tuple[list[tuple[float, float]] | None, str | None]
        List of ``(timestamp, price)`` tuples or an error message.
    """
    cached = await db.get_coin_chart(coin, days)
    if cached is not None:
        return [(p[0], p[1]) for p in cached], None
    end_ts = int(time.time())
    start_ts = end_ts - days * 86400
    url = (
        f"{config.COINGECKO_BASE_URL}/coins/{encoded(coin)}/market_chart/range"
        f"?vs_currency={config.VS_CURRENCY}&from={start_ts}&to={end_ts}"
    )
    headers = config.COINGECKO_HEADERS
    owns_session = session is None
    if owns_session:
        session = aiohttp.ClientSession()
    try:
        resp = await api_get(url, session=session, headers=headers, user=user)
        if not resp:
            return None, "request failed"
        if resp.status == 200:
            data = await resp.json()
            prices = [(p[0] / 1000, p[1]) for p in data.get("prices", [])]
            await db.set_coin_chart(coin, days, prices)
            return prices, None
        if resp.status == 404:
            return None, "coin not found"
        return None, f"HTTP {resp.status}"
    finally:
        if owns_session and session:
            await session.close()


async def get_global_overview(
    session: Optional[aiohttp.ClientSession] = None,
    *,
    user: Optional[int] = None,
) -> tuple[Optional[dict], Optional[str]]:
    """Return global cryptocurrency market statistics."""
    cached = await db.get_global_data()
    if cached:
        return cached, None
    url = f"{config.COINGECKO_BASE_URL}/global"
    headers = config.COINGECKO_HEADERS
    owns_session = session is None
    if owns_session:
        session = aiohttp.ClientSession()
    try:
        for attempt in range(3):
            resp = await api_get(url, session=session, headers=headers, user=user)
            if not resp:
                return None, "request failed"
            if resp.status == 200:
                data = await resp.json()
                await db.set_global_data(data)
                return data, None
            await asyncio.sleep(2**attempt)
        return None, f"HTTP {resp.status}"
    finally:
        if owns_session and session:
            await session.close()


async def find_coin(query: str) -> Optional[str]:
    """Look up a coin ID on CoinGecko given a query string."""
    url = f"{config.COINGECKO_BASE_URL}/search?query={quote(query, safe='')}"
    try:
        async with aiohttp.ClientSession() as session:
            resp = await api_get(url, session=session, headers=config.COINGECKO_HEADERS)
            if not resp or resp.status != 200:
                return None
            data = await resp.json()
            for item in data.get("coins", []):
                symbol = item.get("symbol")
                coin_id = item.get("id")
                name = item.get("name", "")
                if coin_id and coin_id.lower() == query.lower():
                    if symbol:
                        config.COIN_SYMBOLS[coin_id] = symbol.upper()
                        config.SYMBOL_TO_COIN[symbol.lower()] = coin_id
                    return coin_id
                if symbol and coin_id and symbol.lower() == query.lower():
                    config.COIN_SYMBOLS[coin_id] = symbol.upper()
                    config.SYMBOL_TO_COIN[symbol.lower()] = coin_id
                    return coin_id
                if coin_id and name.lower() == query.lower():
                    if symbol:
                        config.COIN_SYMBOLS[coin_id] = symbol.upper()
                        config.SYMBOL_TO_COIN[symbol.lower()] = coin_id
                    return coin_id
    except aiohttp.ClientError as exc:
        config.logger.warning("search failed: %s", exc)
    return None


async def resolve_coin(query: str, user: Optional[int] = None) -> Optional[str]:
    """Resolve a user provided coin name or symbol to a coin ID."""
    coin = normalize_coin(query)

    cached = await db.get_coin_data(coin)
    if cached and isinstance(cached.get("market_info"), dict):
        if cached["market_info"].get("current_price") is not None:
            return coin

    info = await db.get_coin_info(coin)
    if info:
        market = info.get("market_data", {})
        if (
            isinstance(market, dict)
            and market.get("current_price", {}).get("usd") is not None
        ):
            return coin

    info = await get_market_info(coin, user=user)
    if info and info.get("current_price") is not None:
        return coin

    for candidate in (coin, query):
        alt = await find_coin(candidate)
        if not alt:
            continue
        cached = await db.get_coin_data(alt)
        if cached and isinstance(cached.get("market_info"), dict):
            if cached["market_info"].get("current_price") is not None:
                return alt
        info = await db.get_coin_info(alt)
        if info:
            market = info.get("market_data", {})
            if (
                isinstance(market, dict)
                and market.get("current_price", {}).get("usd") is not None
            ):
                return alt
        info = await get_market_info(alt, user=user)
        if info and info.get("current_price") is not None:
            return alt

    return None


async def fetch_trending_coins() -> Optional[list[dict]]:
    """Return currently trending coins from CoinGecko."""
    cached = await db.get_trending_coins()
    if cached:
        for item in cached:
            coin_id = item.get("id")
            symbol = item.get("symbol")
            if coin_id and symbol:
                config.COIN_SYMBOLS[coin_id] = symbol.upper()
                config.SYMBOL_TO_COIN[symbol.lower()] = coin_id
        config.COINS = [c.get("id") for c in cached if c.get("id")]
        cached.sort(key=lambda x: (x["change_24h"] is None, -(x["change_24h"] or 0)))
        return cached

    url = f"{config.COINGECKO_BASE_URL}/search/trending"
    try:
        async with aiohttp.ClientSession() as session:
            resp = await api_get(url, session=session, headers=config.COINGECKO_HEADERS)
            if not resp or resp.status != 200:
                raise RuntimeError(getattr(resp, "status", "n/a"))
            data = await resp.json()
            infos: list[tuple[str, Optional[str], Optional[str]]] = []
            ids: list[str] = []
            for c in data.get("coins", [])[:10]:
                item = c.get("item", {})
                coin_id = item.get("id")
                symbol = item.get("symbol")
                name = item.get("name")
                if not coin_id:
                    continue
                ids.append(coin_id)
                infos.append((coin_id, symbol, name))
                if symbol:
                    config.COIN_SYMBOLS[coin_id] = symbol.upper()
                    config.SYMBOL_TO_COIN[symbol.lower()] = coin_id

            markets: dict[str, dict] = {}
            if ids:
                markets_url = (
                    f"{config.COINGECKO_BASE_URL}/coins/markets"
                    f"?vs_currency={config.VS_CURRENCY}&ids={','.join(ids)}&price_change_percentage=24h"
                )
                market_resp = await api_get(
                    markets_url, session=session, headers=config.COINGECKO_HEADERS
                )
                if market_resp and market_resp.status == 200:
                    data = await market_resp.json()
                    markets = {m.get("id"): m for m in data}

            trending: list[dict] = []
            for coin_id, symbol, name in infos:
                market = markets.get(coin_id, {})
                trending.append(
                    {
                        "id": coin_id,
                        "symbol": symbol,
                        "name": name,
                        "price": market.get("current_price"),
                        "change_24h": market.get("price_change_percentage_24h"),
                    }
                )

            if trending:
                trending.sort(
                    key=lambda x: (x["change_24h"] is None, -(x["change_24h"] or 0))
                )
                config.COINS = ids
                await db.set_trending_coins(trending)
                return trending
    except aiohttp.ClientError as exc:
        config.logger.error("error fetching trending coins: %s", exc)
    except RuntimeError as err:
        config.logger.warning("trending request failed: %s", err)
    cached = await db.get_trending_coins()
    if cached:
        for item in cached:
            coin_id = item.get("id")
            symbol = item.get("symbol")
            if coin_id and symbol:
                config.COIN_SYMBOLS[coin_id] = symbol.upper()
                config.SYMBOL_TO_COIN[symbol.lower()] = coin_id
        config.COINS = [c.get("id") for c in cached if c.get("id")]
        cached.sort(key=lambda x: (x["change_24h"] is None, -(x["change_24h"] or 0)))
        return cached
    return None


async def fetch_top_coins() -> None:
    """Update :data:`config.TOP_COINS` with high market cap coins."""
    url = (
        f"{config.COINGECKO_BASE_URL}/coins/markets"
        f"?vs_currency={config.VS_CURRENCY}&order=market_cap_desc&per_page=50&page=1"
    )
    try:
        async with aiohttp.ClientSession() as session:
            resp = await api_get(url, session=session, headers=config.COINGECKO_HEADERS)
            if not resp or resp.status != 200:
                config.logger.warning(
                    "top coins request failed: %s", getattr(resp, "status", "n/a")
                )
                return
            data = await resp.json()
            coins: list[str] = []
            for item in data[:20]:
                coin_id = item.get("id")
                symbol = item.get("symbol")
                if coin_id:
                    coins.append(coin_id)
                    if symbol:
                        config.COIN_SYMBOLS[coin_id] = symbol.upper()
                        config.SYMBOL_TO_COIN[symbol.lower()] = coin_id
            config.TOP_COINS = coins
    except aiohttp.ClientError as exc:
        config.logger.error("error fetching top coins: %s", exc)



async def get_news(
    coin: str,
    session: Optional[aiohttp.ClientSession] = None,
    *,
    user: Optional[int] = None,
) -> Optional[list[dict]]:
    """Return recent news articles for ``coin``.

    Articles are fetched from the CryptoCompare API and returned as a list of
    dictionaries containing at least ``title`` and ``url``.
    """
    symbol = symbol_for(normalize_coin(coin))
    url = (
        "https://min-api.cryptocompare.com/data/v2/news/?"
        f"categories={quote(symbol.upper())}&lang=EN"
    )
    owns_session = session is None
    if owns_session:
        session = aiohttp.ClientSession()
    try:
        resp = await api_get(url, session=session, user=user)
        if not resp:
            return None
        if resp.status == 200:
            data = await resp.json()
            return list(data.get("Data", []))
    finally:
        if owns_session and session:
            await session.close()
    return None


async def refresh_coin_data(coin: str) -> None:

    """Refresh cached price, market info and chart data for ``coin``."""
    owns_session = session is None
    if owns_session:
        session = aiohttp.ClientSession()
    try:
        price = await get_price(coin, session=session, user=None)
        market_info = await get_market_info(coin, session=session, user=None)
        info, _ = await get_coin_info(coin, session=session, user=None)
        chart, _ = await get_market_chart(coin, 7, session=session, user=None)
    finally:
        if owns_session and session:
            await session.close()
    await db.set_coin_data(
        coin,
        {
            "price": price,
            "market_info": market_info,
            "info": info,
            "chart_7d": chart,
        },
    )<|MERGE_RESOLUTION|>--- conflicted
+++ resolved
@@ -20,7 +20,6 @@
 PRICE_CACHE: Dict[str, Tuple[float, float]] = {}
 COINGECKO_LIMITER = AsyncLimiter(30, 60)
 LAST_KNOWN_PRICE: Dict[str, float] = {}
-<<<<<<< HEAD
 STATUS_WINDOW = 3 * 3600  # 3 hours
 STATUS_HISTORY: Deque[Tuple[float, int]] = deque()
 
@@ -32,14 +31,6 @@
     # purge old entries while iterating
     while STATUS_HISTORY and STATUS_HISTORY[0][0] < cutoff:
         STATUS_HISTORY.popleft()
-=======
-STATUS_HISTORY: Deque[Tuple[float, int]] = deque(maxlen=100)
-
-
-def status_counts() -> Dict[int, int]:
-    """Return a mapping of HTTP status codes to occurrence counts."""
-    counts: Dict[int, int] = {}
->>>>>>> de899439
     for _, status in STATUS_HISTORY:
         counts[status] = counts.get(status, 0) + 1
     return counts
@@ -153,12 +144,10 @@
             else:
                 resp = await session.get(url, headers=headers)
             STATUS_HISTORY.append((time.time(), resp.status))
-<<<<<<< HEAD
             cutoff = time.time() - STATUS_WINDOW
             while STATUS_HISTORY and STATUS_HISTORY[0][0] < cutoff:
                 STATUS_HISTORY.popleft()
-=======
->>>>>>> de899439
+
             config.logger.info(
                 "api_request user=%s url=%s status=%s", user, url, resp.status
             )
@@ -170,12 +159,9 @@
         return resp
     except aiohttp.ClientError as exc:
         STATUS_HISTORY.append((time.time(), 0))
-<<<<<<< HEAD
         cutoff = time.time() - STATUS_WINDOW
         while STATUS_HISTORY and STATUS_HISTORY[0][0] < cutoff:
             STATUS_HISTORY.popleft()
-=======
->>>>>>> de899439
         config.logger.error("api request failed: %s", exc)
         return None
     finally:
