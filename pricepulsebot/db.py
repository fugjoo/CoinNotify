--- conflicted
+++ resolved
@@ -134,23 +134,14 @@
             new_dir = direction if direction is not None else existing_dir
             await db.execute(
                 (
-<<<<<<< HEAD
                     "UPDATE subscriptions SET threshold=?, interval=?, target_price=?, "
                     "direction=? WHERE id=?"
-=======
-                    "UPDATE subscriptions SET threshold=?, interval=?, "
-                    "target_price=?, direction=? WHERE id=?"
->>>>>>> 4420849b
                 ),
                 (new_th, new_int, new_price, new_dir, sub_id),
             )
         else:
             await db.execute(
                 (
-<<<<<<< HEAD
-=======
-
->>>>>>> 4420849b
                     "INSERT INTO subscriptions (chat_id, coin_id, threshold, interval, "
                     "target_price, direction) VALUES (?, ?, ?, ?, ?, ?)"
                 ),
