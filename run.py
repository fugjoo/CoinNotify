import asyncio
import logging
import os
import signal
import time
from collections import defaultdict, deque
from itertools import cycle
from typing import Deque, Dict, Optional, Tuple

import aiohttp
import aiosqlite
from apscheduler.schedulers.asyncio import AsyncIOScheduler
from dotenv import load_dotenv
from telegram import Bot, KeyboardButton, ReplyKeyboardMarkup, Update
from telegram.ext import (
    ApplicationBuilder,
    CommandHandler,
    ContextTypes,
    MessageHandler,
    filters,
)

DB_FILE = "subs.db"
DEFAULT_THRESHOLD = 3.0

COINS = ["bitcoin", "ethereum", "litecoin", "dogecoin"]
coin_cycle = cycle(COINS)

logging.basicConfig(level=os.getenv("LOG_LEVEL", "INFO").upper())
logger = logging.getLogger(__name__)

# price cache: coin -> (price, timestamp)
PRICE_CACHE: Dict[str, Tuple[float, float]] = {}
REQUEST_LOCK = asyncio.Lock()
LAST_REQUEST = 0.0

# telegram rate limits
user_messages: Dict[int, Deque[float]] = defaultdict(deque)
global_messages: Deque[float] = deque()


async def init_db() -> None:
    """Ensure the subscriptions table exists."""
    async with aiosqlite.connect(DB_FILE) as db:
        await db.execute(
            """
            CREATE TABLE IF NOT EXISTS subscriptions (
                id INTEGER PRIMARY KEY AUTOINCREMENT,
                chat_id INTEGER NOT NULL,
                coin_id TEXT NOT NULL,
                threshold REAL NOT NULL,
                last_price REAL,
                last_alert_ts REAL
            )
            """
        )
        columns = {
            row[1] for row in await db.execute("PRAGMA table_info(subscriptions)")
        }
        if "last_alert_ts" not in columns:
            await db.execute("ALTER TABLE subscriptions ADD COLUMN last_alert_ts REAL")
        await db.commit()


async def get_price(
    coin: str, session: Optional[aiohttp.ClientSession] = None
) -> Optional[float]:
    """Return the current USD price for a coin from CoinGecko."""
    now = time.time()
    cached = PRICE_CACHE.get(coin)
    if cached and now - cached[1] < 60:
        return cached[0]

    url = (
        "https://api.coingecko.com/api/v3/simple/price" f"?ids={coin}&vs_currencies=usd"
    )
    retries = 3
    owns_session = session is None
    if owns_session:
        session = aiohttp.ClientSession()
    try:
        for attempt in range(retries):
            async with REQUEST_LOCK:
                global LAST_REQUEST
                wait = max(0, LAST_REQUEST + 1.2 - time.time())
                if wait:
                    await asyncio.sleep(wait)
                resp = await session.get(url)
                LAST_REQUEST = time.time()
            if resp.status == 200:
                data = await resp.json()
                if coin in data:
                    price = float(data[coin]["usd"])
                    PRICE_CACHE[coin] = (price, time.time())
                    return price
            await asyncio.sleep(2**attempt)
    finally:
        if owns_session:
            await session.close()
    return None


async def subscribe_coin(chat_id: int, coin: str, threshold: float) -> None:
    async with aiosqlite.connect(DB_FILE) as db:
        await db.execute(
            """
            INSERT INTO subscriptions (chat_id, coin_id, threshold)
            VALUES (?, ?, ?)
            """,
            (chat_id, coin, threshold),
        )
        await db.commit()
    logger.info("chat %s subscribed to %s at ±%s%%", chat_id, coin, threshold)


async def unsubscribe_coin(chat_id: int, coin: str) -> None:
    async with aiosqlite.connect(DB_FILE) as db:
        await db.execute(
            "DELETE FROM subscriptions WHERE chat_id=? AND coin_id=?",
            (chat_id, coin),
        )
        await db.commit()
    logger.info("chat %s unsubscribed from %s", chat_id, coin)


async def list_subscriptions(chat_id: int) -> list[Tuple[str, float]]:
    async with aiosqlite.connect(DB_FILE) as db:
        cursor = await db.execute(
            "SELECT coin_id, threshold FROM subscriptions WHERE chat_id=?",
            (chat_id,),
        )
        rows = await cursor.fetchall()
        await cursor.close()
        return [(row[0], row[1]) for row in rows]


async def set_last_price(sub_id: int, price: float) -> None:
    async with aiosqlite.connect(DB_FILE) as db:
        await db.execute(
            "UPDATE subscriptions SET last_price=?, last_alert_ts=? WHERE id=?",
            (price, time.time(), sub_id),
        )
        await db.commit()


async def send_rate_limited(bot: Bot, chat_id: int, text: str) -> None:
    now = time.time()
    # cleanup timestamps
    user_q = user_messages[chat_id]
    while user_q and now - user_q[0] > 60:
        user_q.popleft()
    while global_messages and now - global_messages[0] > 1:
        global_messages.popleft()

    # wait if limits exceeded
    if len(user_q) >= 20:
        wait = 60 - (now - user_q[0])
        await asyncio.sleep(wait)
    if len(global_messages) >= 30:
        wait = 1 - (now - global_messages[0])
        await asyncio.sleep(wait)

    await bot.send_message(chat_id=chat_id, text=text)
    user_q.append(time.time())
    global_messages.append(time.time())


async def check_prices(app) -> None:
    """Iterate subscriptions, alert on significant price changes."""
    async with aiosqlite.connect(DB_FILE) as db:
        cursor = await db.execute(
            "SELECT id, chat_id, coin_id, threshold, last_price FROM subscriptions"
        )
        rows = await cursor.fetchall()
        await cursor.close()

    by_coin: Dict[str, list[Tuple[int, int, float, Optional[float]]]] = {}
    for sub_id, chat_id, coin, threshold, last_price in rows:
        by_coin.setdefault(coin, []).append((sub_id, chat_id, threshold, last_price))

    for coin, subscriptions in by_coin.items():
        price = await get_price(coin)
        if price is None:
            continue
        for sub_id, chat_id, threshold, last_price in subscriptions:
            if last_price is None:
                await set_last_price(sub_id, price)
                continue
            change = abs((price - last_price) / last_price * 100)
            if change >= threshold:
                text = f"{coin.upper()} moved {change:.2f}% to ${price:.2f}"
                await send_rate_limited(app.bot, chat_id, text)
                await set_last_price(sub_id, price)


SUB_EMOJI = "\U0001fa99"
LIST_EMOJI = "\U0001f4cb"
HELP_EMOJI = "\u2753"


def get_keyboard() -> ReplyKeyboardMarkup:
    coin = next(coin_cycle)
    keyboard = [
        [KeyboardButton(f"{SUB_EMOJI} Subscribe {coin.upper()}")],
        [KeyboardButton(f"{LIST_EMOJI} List"), KeyboardButton(f"{HELP_EMOJI} Help")],
    ]
    return ReplyKeyboardMarkup(
        keyboard,
        resize_keyboard=True,
        is_persistent=True,
    )


async def start(update: Update, context: ContextTypes.DEFAULT_TYPE) -> None:
    logger.debug("/start from %s", update.effective_chat.id)
    await update.message.reply_text(
        "Welcome! Choose an action:", reply_markup=get_keyboard()
    )


async def help_cmd(update: Update, context: ContextTypes.DEFAULT_TYPE) -> None:
    await update.message.reply_text(
        "/subscribe <coin> [pct] - subscribe to price alerts\n"
        "/unsubscribe <coin> - remove subscription\n"
        "/list - list subscriptions",
        reply_markup=get_keyboard(),
    )


async def subscribe_cmd(update: Update, context: ContextTypes.DEFAULT_TYPE) -> None:
    if not context.args:
        await update.message.reply_text("Usage: /subscribe <coin> [pct]", quote=True)
        return
    coin = context.args[0].lower()
    try:
        threshold = (
            float(context.args[1]) if len(context.args) > 1 else DEFAULT_THRESHOLD
        )
    except ValueError:
        await update.message.reply_text("Threshold must be a number")
        return

    await subscribe_coin(update.effective_chat.id, coin, threshold)
    logger.info(
        "chat %s subscribes via command to %s at %.2f%%",
        update.effective_chat.id,
        coin,
        threshold,
    )
    await update.message.reply_text(
        f"Subscribed to {coin.upper()} price alerts at ±{threshold}%",
        reply_markup=get_keyboard(),
    )


async def unsubscribe_cmd(update: Update, context: ContextTypes.DEFAULT_TYPE) -> None:
    if not context.args:
        await update.message.reply_text("Usage: /unsubscribe <coin>")
        return
    coin = context.args[0].lower()
    await unsubscribe_coin(update.effective_chat.id, coin)
<<<<<<< HEAD
    logger.info(
        "chat %s unsubscribes via command from %s", update.effective_chat.id, coin
    )
    await update.message.reply_text(f"Unsubscribed from {coin.upper()} alerts")
=======
    await update.message.reply_text(
        f"Unsubscribed from {coin.upper()} alerts",
        reply_markup=get_keyboard(),
    )
>>>>>>> c9b0f211


async def list_cmd(update: Update, context: ContextTypes.DEFAULT_TYPE) -> None:
    subs = await list_subscriptions(update.effective_chat.id)
    if not subs:
        text = "No active subscriptions"
    else:
        text = "\n".join(f"{c.upper()} ±{t}%" for c, t in subs)
<<<<<<< HEAD
    await update.message.reply_text(text)


async def button(update: Update, context: ContextTypes.DEFAULT_TYPE) -> None:
    query = update.callback_query
    await query.answer()
    if query.data.startswith("sub:"):
        coin = query.data.split(":", 1)[1]
        await subscribe_coin(query.message.chat_id, coin, DEFAULT_THRESHOLD)
        logger.info("chat %s subscribed via button to %s", query.message.chat_id, coin)
        await context.bot.send_message(
            chat_id=query.message.chat_id,
            text=f"Subscribed to {coin.upper()} alerts at ±{DEFAULT_THRESHOLD}%",
        )
        await query.edit_message_reply_markup(reply_markup=get_keyboard())
    elif query.data == "list":
        subs = await list_subscriptions(query.message.chat_id)
=======
    await update.message.reply_text(text, reply_markup=get_keyboard())


async def menu(update: Update, context: ContextTypes.DEFAULT_TYPE) -> None:
    if not update.message:
        return
    text = update.message.text.strip()

    if text.startswith(SUB_EMOJI):
        parts = text.split()
        if len(parts) >= 3 and parts[1] == "Subscribe":
            coin = parts[2].lower()
            await subscribe_coin(update.effective_chat.id, coin, DEFAULT_THRESHOLD)
            await update.message.reply_text(
                f"Subscribed to {coin.upper()} alerts at ±{DEFAULT_THRESHOLD}%",
                reply_markup=get_keyboard(),
            )
    elif text == f"{LIST_EMOJI} List":
        subs = await list_subscriptions(update.effective_chat.id)
>>>>>>> c9b0f211
        if not subs:
            msg = "No active subscriptions"
        else:
            msg = "\n".join(f"{c.upper()} ±{t}%" for c, t in subs)
        await update.message.reply_text(msg, reply_markup=get_keyboard())
    elif text == f"{HELP_EMOJI} Help":
        await update.message.reply_text(
            "/subscribe <coin> [pct] - subscribe to price alerts\n"
            "/unsubscribe <coin> - remove subscription\n"
            "/list - list subscriptions",
            reply_markup=get_keyboard(),
        )


async def main() -> None:
    """Start the bot."""
    load_dotenv()
    await init_db()

    token = os.getenv("TELEGRAM_TOKEN")
    if not token:
        raise RuntimeError("TELEGRAM_TOKEN not set")

    app = ApplicationBuilder().token(token).build()

    app.add_handler(CommandHandler("start", start))
    app.add_handler(CommandHandler("help", help_cmd))
    app.add_handler(CommandHandler("subscribe", subscribe_cmd))
    app.add_handler(CommandHandler("unsubscribe", unsubscribe_cmd))
    app.add_handler(CommandHandler("list", list_cmd))
    app.add_handler(MessageHandler(filters.TEXT & ~filters.COMMAND, menu))

    scheduler = AsyncIOScheduler()
    scheduler.add_job(check_prices, "interval", seconds=10, args=(app,))
    scheduler.start()

    await app.initialize()
    await app.start()
    await app.updater.start_polling()
    logger.info("Bot started")

    stop_event = asyncio.Event()
    for sig in (signal.SIGINT, signal.SIGTERM):
        asyncio.get_running_loop().add_signal_handler(sig, stop_event.set)

    await stop_event.wait()
    await app.updater.stop()
    await app.stop()
    await app.shutdown()
    scheduler.shutdown()
    logger.info("Bot stopped")


if __name__ == "__main__":
    asyncio.run(main())<|MERGE_RESOLUTION|>--- conflicted
+++ resolved
@@ -259,17 +259,17 @@
         return
     coin = context.args[0].lower()
     await unsubscribe_coin(update.effective_chat.id, coin)
-<<<<<<< HEAD
+
     logger.info(
         "chat %s unsubscribes via command from %s", update.effective_chat.id, coin
     )
     await update.message.reply_text(f"Unsubscribed from {coin.upper()} alerts")
-=======
+
     await update.message.reply_text(
         f"Unsubscribed from {coin.upper()} alerts",
         reply_markup=get_keyboard(),
     )
->>>>>>> c9b0f211
+
 
 
 async def list_cmd(update: Update, context: ContextTypes.DEFAULT_TYPE) -> None:
@@ -278,7 +278,7 @@
         text = "No active subscriptions"
     else:
         text = "\n".join(f"{c.upper()} ±{t}%" for c, t in subs)
-<<<<<<< HEAD
+
     await update.message.reply_text(text)
 
 
@@ -296,7 +296,7 @@
         await query.edit_message_reply_markup(reply_markup=get_keyboard())
     elif query.data == "list":
         subs = await list_subscriptions(query.message.chat_id)
-=======
+
     await update.message.reply_text(text, reply_markup=get_keyboard())
 
 
@@ -316,7 +316,7 @@
             )
     elif text == f"{LIST_EMOJI} List":
         subs = await list_subscriptions(update.effective_chat.id)
->>>>>>> c9b0f211
+
         if not subs:
             msg = "No active subscriptions"
         else:
